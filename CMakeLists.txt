--- conflicted
+++ resolved
@@ -1,71 +1,64 @@
-# Copyright (c) 2013-2015 Louis Henry Nayegon.
-# Distributed under the Boost Software License, Version 1.0.
-# (See accompanying file LICENSE_1_0.txt or copy at
-# http://www.boost.org/LICENSE_1_0.txt)
-# The software should be used for Good, not Evil.
-
-cmake_minimum_required (VERSION 2.8)
-project (VIA-HTTPLIB)
-
-option( VIA_HTTPLIB_BUILD_SHARED_LIBS "Build via-httplib as shared libraries." OFF )
-option( VIA_HTTPLIB_BUILD_TESTS "Build the unit tests." ON )
-
-if(VIA_HTTPLIB_BUILD_SHARED_LIBS)
-  set(Boost_USE_STATIC_LIBS OFF)
-  set( VIA_HTTPLIB_LIBRARY_TYPE SHARED )
-else()
-  set(Boost_USE_STATIC_LIBS ON)
-  set( VIA_HTTPLIB_LIBRARY_TYPE STATIC )
-endif()
-set( VIA_HTTPLIB_LIBRARY_NAME via-httplib )
-
-set(Boost_USE_MULTITHREADED ON)
-if(VIA_HTTPLIB_BUILD_TESTS)
-  set(Boost_COMPONENTS system thread regex )
-else()
-  set(Boost_COMPONENTS system thread regex )
-endif()
-
-find_package( Boost 1.51.0 REQUIRED ${Boost_COMPONENTS} )
-find_package( OpenSSL )
-find_package( Threads )
-
-if (OPENSSL_FOUND)
-    add_definitions(-DBOOST_NETWORK_ENABLE_HTTPS)
-endif()
-
-if(Boost_FOUND)
-  if (MSVC)
-    add_definitions(-D_SCL_SECURE_NO_WARNINGS)
-  else()
-    set(CMAKE_CXX_FLAGS "${CMAKE_CXX_FLAGS} -std=c++11")
-  endif(MSVC)
-  if (WIN32)
-    add_definitions(-D_WIN32_WINNT=0x0600)
-  endif(WIN32)
-  include_directories(${Boost_INCLUDE_DIRS})
-
-  add_library( ${VIA_HTTPLIB_LIBRARY_NAME} ${VIA_HTTPLIB_LIBRARY_TYPE}
-    src/via/http/character.cpp
-    src/via/http/chunk.cpp
-    src/via/http/header_field.cpp
-    src/via/http/headers.cpp
-    src/via/http/request.cpp
-    src/via/http/request_method.cpp
-    src/via/http/response.cpp
-    src/via/http/response_status.cpp
-  )
-    
-  install(TARGETS ${VIA_HTTPLIB_LIBRARY_NAME}
-    DESTINATION lib)
-
-<<<<<<< HEAD
-  install(DIRECTORY via
-=======
-  install(TARGETS ${VIA_HTTPLIB_LIBRARY_NAME}
-    DESTINATION lib)
-
-  install(DIRECTORY include/via
->>>>>>> 78635cb9
-    DESTINATION include)
-endif()
+# Copyright (c) 2013-2015 Louis Henry Nayegon.
+# Distributed under the Boost Software License, Version 1.0.
+# (See accompanying file LICENSE_1_0.txt or copy at
+# http://www.boost.org/LICENSE_1_0.txt)
+# The software should be used for Good, not Evil.
+
+cmake_minimum_required (VERSION 2.8)
+project (VIA-HTTPLIB)
+
+option( VIA_HTTPLIB_BUILD_SHARED_LIBS "Build via-httplib as shared libraries." OFF )
+option( VIA_HTTPLIB_BUILD_TESTS "Build the unit tests." ON )
+
+if(VIA_HTTPLIB_BUILD_SHARED_LIBS)
+  set(Boost_USE_STATIC_LIBS OFF)
+  set( VIA_HTTPLIB_LIBRARY_TYPE SHARED )
+else()
+  set(Boost_USE_STATIC_LIBS ON)
+  set( VIA_HTTPLIB_LIBRARY_TYPE STATIC )
+endif()
+set( VIA_HTTPLIB_LIBRARY_NAME via-httplib )
+
+set(Boost_USE_MULTITHREADED ON)
+if(VIA_HTTPLIB_BUILD_TESTS)
+  set(Boost_COMPONENTS system thread regex )
+else()
+  set(Boost_COMPONENTS system thread regex )
+endif()
+
+find_package( Boost 1.51.0 REQUIRED ${Boost_COMPONENTS} )
+find_package( OpenSSL )
+find_package( Threads )
+
+if (OPENSSL_FOUND)
+    add_definitions(-DBOOST_NETWORK_ENABLE_HTTPS)
+endif()
+
+if(Boost_FOUND)
+  if (MSVC)
+    add_definitions(-D_SCL_SECURE_NO_WARNINGS)
+  else()
+    set(CMAKE_CXX_FLAGS "${CMAKE_CXX_FLAGS} -std=c++11")
+  endif(MSVC)
+  if (WIN32)
+    add_definitions(-D_WIN32_WINNT=0x0600)
+  endif(WIN32)
+  include_directories(${Boost_INCLUDE_DIRS})
+
+  add_library( ${VIA_HTTPLIB_LIBRARY_NAME} ${VIA_HTTPLIB_LIBRARY_TYPE}
+    src/via/http/character.cpp
+    src/via/http/chunk.cpp
+    src/via/http/header_field.cpp
+    src/via/http/headers.cpp
+    src/via/http/request.cpp
+    src/via/http/request_method.cpp
+    src/via/http/response.cpp
+    src/via/http/response_status.cpp
+  )
+
+  install(TARGETS ${VIA_HTTPLIB_LIBRARY_NAME}
+    DESTINATION lib)
+
+  install(DIRECTORY include/via
+    DESTINATION include)
+endif()