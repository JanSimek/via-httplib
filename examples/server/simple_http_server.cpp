--- conflicted
+++ resolved
@@ -27,16 +27,6 @@
     std::cout << request.headers().to_string();
     std::cout << "Rx body: "    << body << std::endl;
 
-<<<<<<< HEAD
-    via::http::tx_response response(via::http::response_status::code::OK);
-    response.add_server_header();
-    response.add_date_header();
-    weak_ptr.lock()->send(response);
-  }
-}
-
-int main(int /* argc */, char** /* *argv[] */)
-=======
     http_connection::shared_pointer connection(weak_ptr.lock());
     if (connection)
     {
@@ -56,7 +46,6 @@
 }
 
 int main(int /* argc */, char *argv[])
->>>>>>> 5fd39222
 {
   std::string app_name(argv[0]);
   unsigned short port_number(via::comms::tcp_adaptor::DEFAULT_HTTP_PORT);
