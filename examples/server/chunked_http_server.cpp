//////////////////////////////////////////////////////////////////////////////
// Copyright (c) 2014 Ken Barker
// (ken dot barker at via-technology dot co dot uk)
//
// Distributed under the Boost Software License, Version 1.0.
// (See accompanying file LICENSE_1_0.txt or copy at
// http://www.boost.org/LICENSE_1_0.txt)
//////////////////////////////////////////////////////////////////////////////
/// @file chunked_http_server.cpp
/// @brief An HTTP server that sends response bodies in chunks.
//////////////////////////////////////////////////////////////////////////////
#include "via/comms/tcp_adaptor.hpp"
#include "via/http_server.hpp"
#include <sstream>
#include <iostream>

/// Define an HTTP server using std::string to store message bodies
typedef via::http_server<via::comms::tcp_adaptor, std::string> http_server_type;
typedef http_server_type::http_connection_type http_connection;
typedef http_server_type::chunk_type http_chunk_type;

//////////////////////////////////////////////////////////////////////////////
namespace
{
  /// The period to call the timeout handler in milliseconds.
  unsigned int TIMEOUT_PERIOD(100);

  const int CHUNKS_TO_SEND(5);

  /// The number of chunks sent so far.
  int count(0);

  /// A deadline timer to send the chunks to the client.
  boost::shared_ptr<boost::asio::deadline_timer> chunk_timer;

  /// The stop callback function.
  /// Cancels the timer, closes the server and all it's connections leaving
  /// io_service.run with no more work to do...
  /// Called whenever a SIGINT, SIGTERM or SIGQUIT signal is received.
  void handle_stop(http_server_type* http_server)
  {
    std::cout << "Shutting down" << std::endl;
    chunk_timer->cancel();
    http_server->close();
  }

  /// Something to send in the chunks.
  std::string chunk_text("HTTP chunk number: ");

  /// Send a chunnk to the client.
  bool send_a_chunk(http_connection::shared_pointer connection)
  {
    if (++count < CHUNKS_TO_SEND)
    {
      std::stringstream chunk_stream;
      chunk_stream << chunk_text;
      chunk_stream << count << "\n" << std::ends;

      std::string chunk_to_send(chunk_stream.str());

      std::cout << "chunk_to_send: " << chunk_to_send << std::endl;

      connection->send_chunk(chunk_to_send);
      return true;
    }
    else
      connection->last_chunk();

    return false;
  }

  /// A timeout callback function. Used to send the chunks.
  void timeout_handler(const boost::system::error_code& ec,
                       http_connection::weak_pointer weak_ptr)
  {
    http_connection::shared_pointer connection(weak_ptr.lock());
    if (connection && (ec != boost::asio::error::operation_aborted))
    {
      if (send_a_chunk(connection))
      {
        // reset the timer to call this function again
        chunk_timer->expires_from_now
            (boost::posix_time::milliseconds(TIMEOUT_PERIOD));
        chunk_timer->async_wait(boost::bind(&timeout_handler,
                                boost::asio::placeholders::error, weak_ptr));
      }
    }
    else
      std::cerr << "Could not lock http_connection" << std::endl;
  }

  /// A function to send a response to a request.
  void respond_to_request(http_connection::weak_pointer weak_ptr)
  {
    http_connection::shared_pointer connection(weak_ptr.lock());
    if (connection)
    {
      // Get the last request sent on this connection.
      via::http::rx_request const& request(connection->request());

      // The default response is 404 Not Found
      via::http::tx_response response(via::http::response_status::code::NOT_FOUND);
      response.add_server_header();
      response.add_date_header();
      if (request.uri() == "/hello")
      {
        if ((request.method() == "GET") || (request.method() == "PUT"))
          response.set_status(via::http::response_status::code::OK);
        else
        {
<<<<<<< HEAD
          response.set_status(via::http::response_status::METHOD_NOT_ALLOWED);
          response.add_header(via::http::header_field::ALLOW,
=======
          response.set_status(via::http::response_status::code::METHOD_NOT_ALLOWED);
          response.add_header(via::http::header_field::id::ALLOW,
>>>>>>> 24ffa0f8
                              "GET, PUT");
        }
      }

      // If sending an OK response to a GET, send the response in "chunks"
      if ((request.method() == "GET") &&
<<<<<<< HEAD
          (response.status() == static_cast<int>(via::http::response_status::OK)))
=======
          (response.status() == static_cast<int>(via::http::response_status::code::OK)))
>>>>>>> 24ffa0f8
      {
        count = 0;
        response.add_header(via::http::header_field::id::TRANSFER_ENCODING,
                            "Chunked");

        chunk_timer->expires_from_now
            (boost::posix_time::milliseconds(TIMEOUT_PERIOD));
        chunk_timer->async_wait(boost::bind(&timeout_handler,
                               boost::asio::placeholders::error, weak_ptr));
      }

      connection->send(response);
    }
    else
      std::cerr << "Failed to lock http_connection::weak_pointer" << std::endl;
  }

  /// The handler for incoming HTTP requests.
  /// Prints the request and determines whether the request is chunked.
  /// If not, it responds with a 200 OK response with some HTML in the body.
  void request_handler(http_connection::weak_pointer weak_ptr,
                       via::http::rx_request const& request,
                       std::string const& body)
  {
    std::cout << "Rx request: " << request.to_string();
    std::cout << "Rx headers: " << request.headers().to_string();
    std::cout << "Rx body: "    << body << std::endl;

    if (!request.is_chunked())
      respond_to_request(weak_ptr);
  }

  /// The handler for incoming HTTP chunks.
  /// Prints the chunk header and body to std::cout.
  /// Defined in case the request is a chunked message.
  /// @param http_connection
  /// @param chunk the http chunk
  void chunk_handler(http_connection::weak_pointer weak_ptr,
                     http_chunk_type const& chunk,
                     std::string const& data)
  {
    std::cout << "Rx chunk: " << chunk.to_string() << "\n";
    std::cout << "Chunk data: "  << data << std::endl;

    // Only send a response to the last chunk.
    if (chunk.is_last())
    {
      std::cout << "Last chunk, extension: " << chunk.extension() << "\n";
      std::cout << "trailers: " << chunk.trailers().to_string() << std::endl;
      respond_to_request(weak_ptr);
    }
  }

  /// A handler for HTTP requests containing an "Expect: 100-continue" header.
  /// Prints the request and determines whether the request is too big.
  /// It either responds with a 100 CONTINUE or a 413 REQUEST_ENTITY_TOO_LARGE
  /// response.
  void expect_continue_handler(http_connection::weak_pointer weak_ptr,
                               via::http::rx_request const& request,
                               std::string const& /* body */)
  {
    static const size_t MAX_LENGTH(1048576);

    std::cout << "expect_continue_handler\n";
    std::cout << "rx request: " << request.to_string();
    std::cout << "rx headers: " << request.headers().to_string() << std::endl;

    // Reject the message if it's too big, otherwise continue
    via::http::tx_response response((request.content_length() > MAX_LENGTH) ?
                       via::http::response_status::code::REQUEST_ENTITY_TOO_LARGE :
                       via::http::response_status::code::CONTINUE);
    weak_ptr.lock()->send(response);
  }

  /// A handler for the signal sent when an HTTP socket is disconnected.
  void disconnected_handler(http_connection::weak_pointer weak_ptr)
  {
    std::cout << "socket_disconnected_handler" << std::endl;
    chunk_timer->cancel();
  }
}
//////////////////////////////////////////////////////////////////////////////

//////////////////////////////////////////////////////////////////////////////
int main(int argc, char *argv[])
{
  std::string app_name(argv[0]);
  unsigned short port_number(via::comms::tcp_adaptor::DEFAULT_HTTP_PORT);

  // Get a port number from the user (the default is 80)
  if (argc > 2)
  {
    std::cerr << "Usage: " << app_name << " [port number]\n"
              << "E.g. "   << app_name << " " << port_number
              << std::endl;
    return 1;
  }
  else if (argc == 2)
  {
    std::string port(argv[1]);
    port_number = atoi(port.c_str());
  }

  std::cout << app_name << ": " << port_number << std::endl;

  try
  {
    /// The asio io_service.
    boost::asio::io_service io_service;

    /// A deadline timer to send the chunks to the client.
    chunk_timer.reset
      (new boost::asio::deadline_timer(io_service,
                             boost::posix_time::milliseconds(TIMEOUT_PERIOD)));

    // create an http_server
    http_server_type http_server(io_service);

    // connect the handler callback functions
    http_server.request_received_event(request_handler);
    http_server.chunk_received_event(chunk_handler);
    http_server.request_expect_continue_event(expect_continue_handler);
    http_server.socket_disconnected_event(disconnected_handler);

    // start accepting http connections on the given port
    boost::system::error_code error(http_server.accept_connections(port_number));
    if (error)
    {
      std::cerr << "Error: "  << error.message() << std::endl;
      return 1;
    }

    // The signal set is used to register for termination notifications
    boost::asio::signal_set signals_(io_service);
    signals_.add(SIGINT);
    signals_.add(SIGTERM);
#if defined(SIGQUIT)
    signals_.add(SIGQUIT);
#endif // #if defined(SIGQUIT)
    signals_.async_wait(boost::bind(&handle_stop, &http_server));

    // run the io_service to start communications
    io_service.run();

    std::cout << "io_service.run, all work has finished" << std::endl;
  }
  catch (std::exception& e)
  {
    std::cerr << "Exception:"  << e.what() << std::endl;
  }

  return 0;
}
//////////////////////////////////////////////////////////////////////////////<|MERGE_RESOLUTION|>--- conflicted
+++ resolved
@@ -108,24 +108,15 @@
           response.set_status(via::http::response_status::code::OK);
         else
         {
-<<<<<<< HEAD
-          response.set_status(via::http::response_status::METHOD_NOT_ALLOWED);
-          response.add_header(via::http::header_field::ALLOW,
-=======
           response.set_status(via::http::response_status::code::METHOD_NOT_ALLOWED);
           response.add_header(via::http::header_field::id::ALLOW,
->>>>>>> 24ffa0f8
                               "GET, PUT");
         }
       }
 
       // If sending an OK response to a GET, send the response in "chunks"
       if ((request.method() == "GET") &&
-<<<<<<< HEAD
-          (response.status() == static_cast<int>(via::http::response_status::OK)))
-=======
           (response.status() == static_cast<int>(via::http::response_status::code::OK)))
->>>>>>> 24ffa0f8
       {
         count = 0;
         response.add_header(via::http::header_field::id::TRANSFER_ENCODING,
