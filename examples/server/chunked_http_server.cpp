//////////////////////////////////////////////////////////////////////////////
// Copyright (c) 2014-2015 Ken Barker
// (ken dot barker at via-technology dot co dot uk)
//
// Distributed under the Boost Software License, Version 1.0.
// (See accompanying file LICENSE_1_0.txt or copy at
// http://www.boost.org/LICENSE_1_0.txt)
//////////////////////////////////////////////////////////////////////////////
/// @file chunked_http_server.cpp
/// @brief An HTTP server that sends response bodies in chunks.
//////////////////////////////////////////////////////////////////////////////
#include "via/comms/tcp_adaptor.hpp"
#include "via/http_server.hpp"
#include <sstream>
#include <iostream>

/// Define an HTTP server using std::string to store message bodies
using http_server_type = via::http_server<via::comms::tcp_adaptor, std::string>;
using http_connection = http_server_type::http_connection_type;
using http_chunk_type = http_server_type::chunk_type;

//////////////////////////////////////////////////////////////////////////////
namespace
{
  const int CHUNKS_TO_SEND(5);

  /// The number of chunks remaining.
  int count(0);

  /// The stop callback function.
  /// Closes the server and all it's connections leaving io_service.run
  /// with no more work to do.
  /// Called whenever a SIGINT, SIGTERM or SIGQUIT signal is received.
<<<<<<< HEAD
  void handle_stop(boost::system::error_code const& /*ec*/, int, //signal_number,
=======
  void handle_stop(boost::system::error_code const&, // error,
                   int, // signal_number,
>>>>>>> 78635cb9
                   http_server_type* http_server)
  {
    std::cout << "Shutting down" << std::endl;
    http_server->close();
  }

  /// Something to send in the chunks.
  std::string chunk_text("HTTP chunk number: ");

  /// Send a chunnk to the client.
  void send_a_chunk(http_connection::shared_pointer connection)
  {
    if (--count > 0)
    {
      std::stringstream chunk_stream;
      chunk_stream << chunk_text;
<<<<<<< HEAD
      chunk_stream << CHUNKS_TO_SEND - count << "\n" << std::ends;
=======
      chunk_stream << CHUNKS_TO_SEND - count << std::ends;
>>>>>>> 78635cb9

      std::string chunk_to_send(chunk_stream.str());

      std::cout << "send_chunk: " << chunk_to_send << std::endl;

      connection->send_chunk(chunk_to_send);
    }
    else if (count >= 0)
    {
      std::cout << "last_chunk" << std::endl;
      connection->last_chunk();
<<<<<<< HEAD
  }

  /// A handler for the signal sent when an HTTP message is sent.
  void msg_sent_handler(http_connection::weak_pointer weak_ptr)
=======
    }
  }

  /// A handler for the signal sent when an HTTP message is sent.
  void message_sent_handler(http_connection::weak_pointer weak_ptr)
>>>>>>> 78635cb9
  {
    if (count > 0)
    {
      http_connection::shared_pointer connection(weak_ptr.lock());
      if (connection)
        send_a_chunk(connection);
    }
<<<<<<< HEAD
=======
    else
      std::cout << "response sent" << std::endl;
>>>>>>> 78635cb9
  }

  /// A function to send a response to a request.
  void respond_to_request(http_connection::weak_pointer weak_ptr)
  {
    http_connection::shared_pointer connection(weak_ptr.lock());
    if (connection)
    {
      // Get the last request on this connection.
      via::http::rx_request const& request(connection->request());

      // The default response is 404 Not Found
      via::http::tx_response response(via::http::response_status::code::NOT_FOUND);
      // add the server and date headers
      response.add_server_header();
      response.add_date_header();

      if (request.uri() == "/hello")
      {
        if ((request.method() == "GET") ||
            (request.method() == "POST") || (request.method() == "PUT"))
          response.set_status(via::http::response_status::code::OK);
        else
        {
          response.set_status(via::http::response_status::code::METHOD_NOT_ALLOWED);
          response.add_header(via::http::header_field::id::ALLOW,
                              "GET, HEAD, POST, PUT");
        }
      }

      // If sending an OK response to a GET (not a HEAD)
      // send the response in "chunks"
      if ((response.status() == via::http::response_status::code::OK) &&
          (request.method() == "GET") && !request.is_head())
      {
<<<<<<< HEAD
        count = CHUNKS_TO_SEND;
        response.add_header(via::http::header_field::id::TRANSFER_ENCODING,
                            "Chunked");
=======
        response.add_header(via::http::header_field::id::TRANSFER_ENCODING,
                            "Chunked");
        count = CHUNKS_TO_SEND;
>>>>>>> 78635cb9
      }

      connection->send(response);
    }
    else
      std::cerr << "Failed to lock http_connection::weak_pointer" << std::endl;
  }

<<<<<<< HEAD
  /// The handler for a new conection.
  /// Prints the client's address..
=======
  /// The handler for a new conection. Prints the client's address..
>>>>>>> 78635cb9
  void connected_handler(http_connection::weak_pointer weak_ptr)
  {
    std::cout << "Connected: " << weak_ptr.lock()->remote_address() << std::endl;
  }

  /// The handler for incoming HTTP requests.
  /// Prints the request and determines whether the request is chunked.
  /// If not, it responds with a 200 OK response with some HTML in the body.
  void request_handler(http_connection::weak_pointer weak_ptr,
                       via::http::rx_request const& request,
                       std::string const& body)
  {
    std::cout << "Rx request: " << request.to_string();
    std::cout << request.headers().to_string();
    std::cout << "Rx body: "    << body << std::endl;

    if (!request.is_chunked())
      respond_to_request(weak_ptr);
  }

  /// The handler for incoming HTTP chunks.
  /// Prints the chunk header and body to std::cout.
  /// Defined in case the request is a chunked message.
  /// @param http_connection
  /// @param chunk the http chunk
  void chunk_handler(http_connection::weak_pointer weak_ptr,
                     http_chunk_type const& chunk,
                     std::string const& data)
  {
    // Only send a response to the last chunk.
    if (chunk.is_last())
    {
      std::cout << "Rx chunk is last, extension: " << chunk.extension()
                << " trailers: " << chunk.trailers().to_string() << std::endl;
      respond_to_request(weak_ptr);
    }
    else
      std::cout << "Rx chunk, size: " << chunk.size()
                << " data: " << data << std::endl;
  }

  /// A handler for HTTP requests containing an "Expect: 100-continue" header.
  /// Prints the request and determines whether the request is too big.
  /// It either responds with a 100 CONTINUE or a 413 REQUEST_ENTITY_TOO_LARGE
  /// response.
  void expect_continue_handler(http_connection::weak_pointer weak_ptr,
                               via::http::rx_request const& request,
                               std::string const& /* body */)
  {
    static const size_t MAX_LENGTH(1024);

    std::cout << "expect_continue_handler\n";
    std::cout << "Rx request: " << request.to_string();
    std::cout << request.headers().to_string() << std::endl;

    // Reject the message if it's too big, otherwise continue
    via::http::tx_response response((request.content_length() > MAX_LENGTH) ?
                       via::http::response_status::code::REQUEST_ENTITY_TOO_LARGE :
                       via::http::response_status::code::CONTINUE);
    weak_ptr.lock()->send(response);
  }

  /// A handler for the signal sent when an HTTP socket is disconnected.
  void disconnected_handler(http_connection::weak_pointer weak_ptr)
  {
    std::cout << "Disconnected: " << weak_ptr.lock()->remote_address() << std::endl;
<<<<<<< HEAD
 //   std::cout << "socket_disconnected_handler" << std::endl;
=======
>>>>>>> 78635cb9
  }
}
//////////////////////////////////////////////////////////////////////////////

//////////////////////////////////////////////////////////////////////////////
int main(int argc, char *argv[])
{
  std::string app_name(argv[0]);
  unsigned short port_number(via::comms::tcp_adaptor::DEFAULT_HTTP_PORT);

  // Get a port number from the user (the default is 80)
  if (argc > 2)
  {
    std::cerr << "Usage: " << app_name << " [port number]\n"
              << "E.g. "   << app_name << " " << port_number
              << std::endl;
    return 1;
  }
  else if (argc == 2)
  {
    std::string port(argv[1]);
    port_number = atoi(port.c_str());
  }

  std::cout << app_name << ": " << port_number << std::endl;

  try
  {
    /// The asio io_service.
    boost::asio::io_service io_service;

    // create an http_server
    http_server_type http_server(io_service);

    // connect the handler callback functions
    http_server.socket_connected_event(connected_handler);
    http_server.request_received_event(request_handler);
    http_server.socket_connected_event(connected_handler);
    http_server.chunk_received_event(chunk_handler);
    http_server.request_expect_continue_event(expect_continue_handler);
<<<<<<< HEAD
    http_server.message_sent_event(msg_sent_handler);
=======
    http_server.message_sent_event(message_sent_handler);
>>>>>>> 78635cb9
    http_server.socket_disconnected_event(disconnected_handler);

    http_server.set_auto_disconnect(true);

    // start accepting http connections on the given port
    boost::system::error_code error(http_server.accept_connections(port_number));
    if (error)
    {
      std::cerr << "Error: "  << error.message() << std::endl;
      return 1;
    }

    // The signal set is used to register for termination notifications
    boost::asio::signal_set signals_(io_service);
    signals_.add(SIGINT);
    signals_.add(SIGTERM);
#if defined(SIGQUIT)
    signals_.add(SIGQUIT);
#endif // #if defined(SIGQUIT)

    // register the handle_stop callback
<<<<<<< HEAD
    auto http_server_ptr(&http_server);
    signals_.async_wait([http_server_ptr]
      (boost::system::error_code const& ec, int signal_number)
    { handle_stop(ec, signal_number, http_server_ptr); });
=======
    signals_.async_wait(boost::bind(&handle_stop,
                                    boost::asio::placeholders::error,
                                    boost::asio::placeholders::signal_number,
                                    &http_server));
>>>>>>> 78635cb9

    // run the io_service to start communications
    io_service.run();

    std::cout << "io_service.run complete, shutdown successful" << std::endl;
  }
  catch (std::exception& e)
  {
    std::cerr << "Exception:"  << e.what() << std::endl;
  }

  return 0;
}
//////////////////////////////////////////////////////////////////////////////<|MERGE_RESOLUTION|>--- conflicted
+++ resolved
@@ -15,9 +15,9 @@
 #include <iostream>
 
 /// Define an HTTP server using std::string to store message bodies
-using http_server_type = via::http_server<via::comms::tcp_adaptor, std::string>;
-using http_connection = http_server_type::http_connection_type;
-using http_chunk_type = http_server_type::chunk_type;
+typedef via::http_server<via::comms::tcp_adaptor, std::string> http_server_type;
+typedef http_server_type::http_connection_type http_connection;
+typedef http_server_type::chunk_type http_chunk_type;
 
 //////////////////////////////////////////////////////////////////////////////
 namespace
@@ -31,12 +31,8 @@
   /// Closes the server and all it's connections leaving io_service.run
   /// with no more work to do.
   /// Called whenever a SIGINT, SIGTERM or SIGQUIT signal is received.
-<<<<<<< HEAD
-  void handle_stop(boost::system::error_code const& /*ec*/, int, //signal_number,
-=======
   void handle_stop(boost::system::error_code const&, // error,
                    int, // signal_number,
->>>>>>> 78635cb9
                    http_server_type* http_server)
   {
     std::cout << "Shutting down" << std::endl;
@@ -53,11 +49,7 @@
     {
       std::stringstream chunk_stream;
       chunk_stream << chunk_text;
-<<<<<<< HEAD
-      chunk_stream << CHUNKS_TO_SEND - count << "\n" << std::ends;
-=======
       chunk_stream << CHUNKS_TO_SEND - count << std::ends;
->>>>>>> 78635cb9
 
       std::string chunk_to_send(chunk_stream.str());
 
@@ -69,18 +61,11 @@
     {
       std::cout << "last_chunk" << std::endl;
       connection->last_chunk();
-<<<<<<< HEAD
-  }
-
-  /// A handler for the signal sent when an HTTP message is sent.
-  void msg_sent_handler(http_connection::weak_pointer weak_ptr)
-=======
     }
   }
 
   /// A handler for the signal sent when an HTTP message is sent.
   void message_sent_handler(http_connection::weak_pointer weak_ptr)
->>>>>>> 78635cb9
   {
     if (count > 0)
     {
@@ -88,11 +73,8 @@
       if (connection)
         send_a_chunk(connection);
     }
-<<<<<<< HEAD
-=======
     else
       std::cout << "response sent" << std::endl;
->>>>>>> 78635cb9
   }
 
   /// A function to send a response to a request.
@@ -128,15 +110,9 @@
       if ((response.status() == via::http::response_status::code::OK) &&
           (request.method() == "GET") && !request.is_head())
       {
-<<<<<<< HEAD
-        count = CHUNKS_TO_SEND;
-        response.add_header(via::http::header_field::id::TRANSFER_ENCODING,
-                            "Chunked");
-=======
         response.add_header(via::http::header_field::id::TRANSFER_ENCODING,
                             "Chunked");
         count = CHUNKS_TO_SEND;
->>>>>>> 78635cb9
       }
 
       connection->send(response);
@@ -145,12 +121,7 @@
       std::cerr << "Failed to lock http_connection::weak_pointer" << std::endl;
   }
 
-<<<<<<< HEAD
-  /// The handler for a new conection.
-  /// Prints the client's address..
-=======
   /// The handler for a new conection. Prints the client's address..
->>>>>>> 78635cb9
   void connected_handler(http_connection::weak_pointer weak_ptr)
   {
     std::cout << "Connected: " << weak_ptr.lock()->remote_address() << std::endl;
@@ -217,10 +188,6 @@
   void disconnected_handler(http_connection::weak_pointer weak_ptr)
   {
     std::cout << "Disconnected: " << weak_ptr.lock()->remote_address() << std::endl;
-<<<<<<< HEAD
- //   std::cout << "socket_disconnected_handler" << std::endl;
-=======
->>>>>>> 78635cb9
   }
 }
 //////////////////////////////////////////////////////////////////////////////
@@ -256,16 +223,11 @@
     http_server_type http_server(io_service);
 
     // connect the handler callback functions
-    http_server.socket_connected_event(connected_handler);
     http_server.request_received_event(request_handler);
     http_server.socket_connected_event(connected_handler);
     http_server.chunk_received_event(chunk_handler);
     http_server.request_expect_continue_event(expect_continue_handler);
-<<<<<<< HEAD
-    http_server.message_sent_event(msg_sent_handler);
-=======
     http_server.message_sent_event(message_sent_handler);
->>>>>>> 78635cb9
     http_server.socket_disconnected_event(disconnected_handler);
 
     http_server.set_auto_disconnect(true);
@@ -287,17 +249,10 @@
 #endif // #if defined(SIGQUIT)
 
     // register the handle_stop callback
-<<<<<<< HEAD
-    auto http_server_ptr(&http_server);
-    signals_.async_wait([http_server_ptr]
-      (boost::system::error_code const& ec, int signal_number)
-    { handle_stop(ec, signal_number, http_server_ptr); });
-=======
     signals_.async_wait(boost::bind(&handle_stop,
                                     boost::asio::placeholders::error,
                                     boost::asio::placeholders::signal_number,
                                     &http_server));
->>>>>>> 78635cb9
 
     // run the io_service to start communications
     io_service.run();
