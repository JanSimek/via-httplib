//////////////////////////////////////////////////////////////////////////////
// Copyright (c) 2013-2015 Ken Barker
// (ken dot barker at via-technology dot co dot uk)
//
// Distributed under the Boost Software License, Version 1.0.
// (See accompanying file LICENSE_1_0.txt or copy at
// http://www.boost.org/LICENSE_1_0.txt)
//////////////////////////////////////////////////////////////////////////////
#include "via/comms/ssl/ssl_tcp_adaptor.hpp"
#include "via/http_server.hpp"
#include <iostream>

/// Define an HTTPS server using std::string to store message bodies
typedef via::http_server<via::comms::ssl::ssl_tcp_adaptor, std::string>
                                                            https_server_type;
typedef https_server_type::http_connection_type http_connection;

namespace
{
  /// The handler for HTTP requests.
  /// Outputs the request.
  /// Responds with 200 OK with the client address in the body.
  void request_handler(http_connection::weak_pointer weak_ptr,
                       via::http::rx_request const& request,
                       std::string const& body)
  {
    std::cout << "Rx request: " << request.to_string();
    std::cout << request.headers().to_string();
    std::cout << "Rx body: "    << body << std::endl;

<<<<<<< HEAD
    via::http::tx_response response(via::http::response_status::code::OK);
    response.add_server_header();
    response.add_date_header();
    weak_ptr.lock()->send(response);
=======
    http_connection::shared_pointer connection(weak_ptr.lock());
    if (connection)
    {
      // output the request
      via::http::tx_response response(via::http::response_status::code::OK);
      response.add_server_header();
      response.add_date_header();

      // respond with the client's address
      std::string response_body("Hello, ");
      response_body += connection->remote_address();
      connection->send(response, response_body);
    }
    else
      std::cerr << "Failed to lock http_connection::weak_pointer" << std::endl;
>>>>>>> 5fd39222
  }
}

int main(int /* argc */, char *argv[])
{
  std::string app_name(argv[0]);
  unsigned short port_number(via::comms::ssl::ssl_tcp_adaptor::DEFAULT_HTTP_PORT);
  std::cout << app_name << ": " << port_number << std::endl;

  // The values for the SSL functions
  std::string password         = "test";
  std::string certificate_file = "cacert.pem";
  std::string private_key_file = "privkey.pem";

  try
  {
    // The asio io_service.
    boost::asio::io_service io_service;

    // Create the HTTP server and attach the request handler
    https_server_type https_server(io_service);
    https_server.request_received_event(request_handler);

    // Set up SSL
    https_server.set_password(password);
    boost::system::error_code error
        (https_server_type::set_ssl_files(certificate_file, private_key_file));
    if (error)
    {
      std::cerr << "Error, set_ssl_files: "  << error.message() << std::endl;
      return 1;
    }

    // and accept IPV4 connections on the default port (443)
    error = https_server.accept_connections();
    if (error)
    {
      std::cerr << "Error, accept_connections: "  << error.message() << std::endl;
      return 1;
    }

    // Start the server
    io_service.run();
  }
  catch (std::exception& e)
  {
    std::cerr << "Exception:"  << e.what() << std::endl;
    return 1;
  }

  return 0;
}<|MERGE_RESOLUTION|>--- conflicted
+++ resolved
@@ -28,12 +28,6 @@
     std::cout << request.headers().to_string();
     std::cout << "Rx body: "    << body << std::endl;
 
-<<<<<<< HEAD
-    via::http::tx_response response(via::http::response_status::code::OK);
-    response.add_server_header();
-    response.add_date_header();
-    weak_ptr.lock()->send(response);
-=======
     http_connection::shared_pointer connection(weak_ptr.lock());
     if (connection)
     {
@@ -49,7 +43,6 @@
     }
     else
       std::cerr << "Failed to lock http_connection::weak_pointer" << std::endl;
->>>>>>> 5fd39222
   }
 }
 
