--- conflicted
+++ resolved
@@ -25,13 +25,8 @@
   auto next(header_data.cbegin());
 
   field_line field;
-<<<<<<< HEAD
-  BOOST_CHECK(field.parse(next, header_data.end()));
-  BOOST_CHECK(header_data.end() == next);
-=======
-  BOOST_CHECK(field.parse(next, header_data.cend()));
-  BOOST_CHECK(header_data.cend() == next);
->>>>>>> 24ffa0f8
+  BOOST_CHECK(field.parse(next, header_data.cend()));
+  BOOST_CHECK(header_data.cend() == next);
   BOOST_CHECK_EQUAL("content",  field.name().c_str());
   BOOST_CHECK_EQUAL("abcdefgh", field.value().c_str());
 }
@@ -44,13 +39,8 @@
   auto next(header_data.cbegin());
 
   field_line field;
-<<<<<<< HEAD
-  BOOST_CHECK(field.parse(next, header_data.end()));
-  BOOST_CHECK(header_data.end() == next);
-=======
-  BOOST_CHECK(field.parse(next, header_data.cend()));
-  BOOST_CHECK(header_data.cend() == next);
->>>>>>> 24ffa0f8
+  BOOST_CHECK(field.parse(next, header_data.cend()));
+  BOOST_CHECK(header_data.cend() == next);
   BOOST_CHECK_EQUAL("content",  field.name().c_str());
   BOOST_CHECK_EQUAL("abcdefgh", field.value().c_str());
 }
@@ -63,13 +53,8 @@
   auto next(header_data.cbegin());
 
   field_line field;
-<<<<<<< HEAD
-  BOOST_CHECK(field.parse(next, header_data.end()));
-  BOOST_CHECK(header_data.end() == next);
-=======
-  BOOST_CHECK(field.parse(next, header_data.cend()));
-  BOOST_CHECK(header_data.cend() == next);
->>>>>>> 24ffa0f8
+  BOOST_CHECK(field.parse(next, header_data.cend()));
+  BOOST_CHECK(header_data.cend() == next);
   BOOST_CHECK_EQUAL("content",  field.name().c_str());
   BOOST_CHECK_EQUAL("abcdefgh", field.value().c_str());
 }
@@ -81,13 +66,8 @@
   auto next(header_data.cbegin());
 
   field_line field;
-<<<<<<< HEAD
-  BOOST_CHECK(field.parse(next, header_data.end()));
-  BOOST_CHECK(header_data.end() != next);
-=======
   BOOST_CHECK(field.parse(next, header_data.cend()));
   BOOST_CHECK(header_data.cend() != next);
->>>>>>> 24ffa0f8
   BOOST_CHECK_EQUAL('A', *next);
   BOOST_CHECK_EQUAL("content",  field.name().c_str());
   BOOST_CHECK_EQUAL("abcdefgh", field.value().c_str());
@@ -100,13 +80,8 @@
   auto next(header_data.cbegin());
 
   field_line field;
-<<<<<<< HEAD
-  BOOST_CHECK(field.parse(next, header_data.end()));
-  BOOST_CHECK(header_data.end() == next);
-=======
-  BOOST_CHECK(field.parse(next, header_data.cend()));
-  BOOST_CHECK(header_data.cend() == next);
->>>>>>> 24ffa0f8
+  BOOST_CHECK(field.parse(next, header_data.cend()));
+  BOOST_CHECK(header_data.cend() == next);
   BOOST_CHECK_EQUAL("content",  field.name().c_str());
   BOOST_CHECK_EQUAL("abcdefgh", field.value().c_str());
 }
@@ -118,18 +93,11 @@
   auto next(header_data.cbegin());
 
   field_line field;
-<<<<<<< HEAD
-  BOOST_CHECK(field.parse(next, header_data.end()));
-  BOOST_CHECK(header_data.end() == next);
-  BOOST_CHECK_EQUAL(header_field::lowercase_name(header_field::ACCEPT_CHARSET).c_str(),
-               field.name().c_str());
-=======
   BOOST_CHECK(field.parse(next, header_data.cend()));
   BOOST_CHECK(header_data.cend() == next);
   BOOST_CHECK_EQUAL(header_field::lowercase_name
                      (header_field::id::ACCEPT_CHARSET).c_str(),
                       field.name().c_str());
->>>>>>> 24ffa0f8
   BOOST_CHECK_EQUAL("abcdefgh", field.value().c_str());
 }
 
@@ -140,11 +108,7 @@
   auto next(header_data.cbegin());
 
   field_line field;
-<<<<<<< HEAD
-  BOOST_CHECK(!field.parse(next, header_data.end()));
-=======
   BOOST_CHECK(!field.parse(next, header_data.cend()));
->>>>>>> 24ffa0f8
 }
 
 // A single http header line in a string, but without a :.
@@ -154,11 +118,7 @@
   auto next(header_data.cbegin());
 
   field_line field;
-<<<<<<< HEAD
-  BOOST_CHECK(!field.parse(next, header_data.end()));
-=======
   BOOST_CHECK(!field.parse(next, header_data.cend()));
->>>>>>> 24ffa0f8
 }
 
 // A multiple http header line in a string
@@ -168,13 +128,8 @@
   auto next(header_data.cbegin());
 
   field_line field;
-<<<<<<< HEAD
-  BOOST_CHECK(field.parse(next, header_data.end()));
-  BOOST_CHECK(header_data.end() == next);
-=======
-  BOOST_CHECK(field.parse(next, header_data.cend()));
-  BOOST_CHECK(header_data.cend() == next);
->>>>>>> 24ffa0f8
+  BOOST_CHECK(field.parse(next, header_data.cend()));
+  BOOST_CHECK(header_data.cend() == next);
   BOOST_CHECK_EQUAL("content",  field.name().c_str());
   BOOST_CHECK_EQUAL("ab cd ef gh", field.value().c_str());
 }
@@ -187,13 +142,8 @@
   auto next(header_data.cbegin());
 
   field_line field;
-<<<<<<< HEAD
-  BOOST_CHECK(field.parse(next, header_data.end()));
-  BOOST_CHECK(header_data.end() == next);
-=======
-  BOOST_CHECK(field.parse(next, header_data.cend()));
-  BOOST_CHECK(header_data.cend() == next);
->>>>>>> 24ffa0f8
+  BOOST_CHECK(field.parse(next, header_data.cend()));
+  BOOST_CHECK(header_data.cend() == next);
   BOOST_CHECK_EQUAL("content",  field.name().c_str());
   BOOST_CHECK_EQUAL("ab cd ef gh", field.value().c_str());
 }
@@ -205,17 +155,6 @@
   auto next(header_data1.cbegin());
 
   field_line field;
-<<<<<<< HEAD
-  BOOST_CHECK(!field.parse(next, header_data1.end()));
-  BOOST_CHECK(header_data1.end() == next);
-
-  std::string header_data2("set: abcdefgh\r\n");
-  next = header_data2.begin();
-  BOOST_CHECK(field.parse(next, header_data2.end()));
-  BOOST_CHECK(header_data2.end() == next);
-  BOOST_CHECK_EQUAL(header_field::lowercase_name(header_field::ACCEPT_CHARSET).c_str(),
-               field.name().c_str());
-=======
   BOOST_CHECK(!field.parse(next, header_data1.cend()));
   BOOST_CHECK(header_data1.cend() == next);
 
@@ -226,7 +165,6 @@
   BOOST_CHECK_EQUAL(header_field::lowercase_name
                     (header_field::id::ACCEPT_CHARSET).c_str(),
                     field.name().c_str());
->>>>>>> 24ffa0f8
   BOOST_CHECK_EQUAL("abcdefgh", field.value().c_str());
 }
 
@@ -236,17 +174,6 @@
   auto next(header_data1.cbegin());
 
   field_line field;
-<<<<<<< HEAD
-  BOOST_CHECK(!field.parse(next, header_data1.end()));
-  BOOST_CHECK(header_data1.end() == next);
-
-  std::string header_data2("efgh\r\n");
-  next = header_data2.begin();
-  BOOST_CHECK(field.parse(next, header_data2.end()));
-  BOOST_CHECK(header_data2.end() == next);
-  BOOST_CHECK_EQUAL(header_field::lowercase_name(header_field::ACCEPT_CHARSET).c_str(),
-               field.name().c_str());
-=======
   BOOST_CHECK(!field.parse(next, header_data1.cend()));
   BOOST_CHECK(header_data1.cend() == next);
 
@@ -257,7 +184,6 @@
   BOOST_CHECK_EQUAL(header_field::lowercase_name
                     (header_field::id::ACCEPT_CHARSET).c_str(),
                      field.name().c_str());
->>>>>>> 24ffa0f8
   BOOST_CHECK_EQUAL("abcdefgh", field.value().c_str());
 }
 
@@ -273,13 +199,8 @@
   auto header_next(header_data.cbegin());
 
   message_headers the_headers;
-<<<<<<< HEAD
-  BOOST_CHECK(the_headers.parse(header_next, header_data.end()));
-  BOOST_CHECK(header_data.end() == header_next);
-=======
-  BOOST_CHECK(the_headers.parse(header_next, header_data.cend()));
-  BOOST_CHECK(header_data.cend() == header_next);
->>>>>>> 24ffa0f8
+  BOOST_CHECK(the_headers.parse(header_next, header_data.cend()));
+  BOOST_CHECK(header_data.cend() == header_next);
   BOOST_CHECK(the_headers.valid());
 //  std::cout << the_headers.to_string() << std::endl;
 }
@@ -290,13 +211,8 @@
   auto header_next(header_data.cbegin());
 
   message_headers the_headers;
-<<<<<<< HEAD
-  BOOST_CHECK(the_headers.parse(header_next, header_data.end()));
-  BOOST_CHECK(header_data.end() == header_next);
-=======
-  BOOST_CHECK(the_headers.parse(header_next, header_data.cend()));
-  BOOST_CHECK(header_data.cend() == header_next);
->>>>>>> 24ffa0f8
+  BOOST_CHECK(the_headers.parse(header_next, header_data.cend()));
+  BOOST_CHECK(header_data.cend() == header_next);
 //  std::cout << the_headers.to_string() << std::endl;
 }
 
@@ -307,13 +223,8 @@
   auto header_next(header_data.cbegin());
 
   message_headers the_headers;
-<<<<<<< HEAD
-  BOOST_CHECK(the_headers.parse(header_next, header_data.end()));
-  BOOST_CHECK(header_data.end() == header_next);
-=======
-  BOOST_CHECK(the_headers.parse(header_next, header_data.cend()));
-  BOOST_CHECK(header_data.cend() == header_next);
->>>>>>> 24ffa0f8
+  BOOST_CHECK(the_headers.parse(header_next, header_data.cend()));
+  BOOST_CHECK(header_data.cend() == header_next);
 //  std::cout << the_headers.to_string() << std::endl;
 }
 
@@ -325,13 +236,8 @@
   auto header_next(header_data.cbegin());
 
   message_headers the_headers;
-<<<<<<< HEAD
-  BOOST_CHECK(the_headers.parse(header_next, header_data.end()));
-  BOOST_CHECK(header_data.end() == header_next);
-=======
-  BOOST_CHECK(the_headers.parse(header_next, header_data.cend()));
-  BOOST_CHECK(header_data.cend() == header_next);
->>>>>>> 24ffa0f8
+  BOOST_CHECK(the_headers.parse(header_next, header_data.cend()));
+  BOOST_CHECK(header_data.cend() == header_next);
 }
 
 BOOST_AUTO_TEST_CASE(ValidMultipleHeader2)
@@ -342,13 +248,8 @@
   auto header_next(header_data.cbegin());
 
   message_headers the_headers;
-<<<<<<< HEAD
-  BOOST_CHECK(the_headers.parse(header_next, header_data.end()));
-  BOOST_CHECK(header_data.end() != header_next);
-=======
   BOOST_CHECK(the_headers.parse(header_next, header_data.cend()));
   BOOST_CHECK(header_data.cend() != header_next);
->>>>>>> 24ffa0f8
   BOOST_CHECK_EQUAL('A', *header_next);
 }
 
@@ -360,19 +261,6 @@
   auto header_next(header_data.cbegin());
 
   message_headers the_headers;
-<<<<<<< HEAD
-  BOOST_CHECK(!the_headers.parse(header_next, header_data.end()));
-  BOOST_CHECK(header_data.end() == header_next);
-
-  std::string HEADER_LINE2("ding: \t Chunked\r\n\r\n");
-  std::vector<char> header_data2(HEADER_LINE2.begin(), HEADER_LINE2.end());
-  header_next = header_data2.begin();
-  BOOST_CHECK(the_headers.parse(header_next, header_data2.end()));
-  BOOST_CHECK(header_data2.end() == header_next);
-
-  BOOST_CHECK_EQUAL("Chunked",
-               the_headers.find(header_field::TRANSFER_ENCODING).c_str());
-=======
   BOOST_CHECK(!the_headers.parse(header_next, header_data.cend()));
   BOOST_CHECK(header_data.cend() == header_next);
 
@@ -385,7 +273,6 @@
   BOOST_CHECK_EQUAL("Chunked",
                     the_headers.find
                     (header_field::id::TRANSFER_ENCODING).c_str());
->>>>>>> 24ffa0f8
 }
 
 BOOST_AUTO_TEST_CASE(ValidContentLength1)
@@ -396,13 +283,8 @@
   auto header_next(header_data.cbegin());
 
   message_headers the_headers;
-<<<<<<< HEAD
-  BOOST_CHECK(the_headers.parse(header_next, header_data.end()));
-  BOOST_CHECK(header_data.end() == header_next);
-=======
-  BOOST_CHECK(the_headers.parse(header_next, header_data.cend()));
-  BOOST_CHECK(header_data.cend() == header_next);
->>>>>>> 24ffa0f8
+  BOOST_CHECK(the_headers.parse(header_next, header_data.cend()));
+  BOOST_CHECK(header_data.cend() == header_next);
 
   BOOST_CHECK_EQUAL(4, the_headers.content_length());
 }
@@ -416,13 +298,8 @@
   auto header_next(header_data.cbegin());
 
   message_headers the_headers;
-<<<<<<< HEAD
-  BOOST_CHECK(the_headers.parse(header_next, header_data.end()));
-  BOOST_CHECK(header_data.end() == header_next);
-=======
-  BOOST_CHECK(the_headers.parse(header_next, header_data.cend()));
-  BOOST_CHECK(header_data.cend() == header_next);
->>>>>>> 24ffa0f8
+  BOOST_CHECK(the_headers.parse(header_next, header_data.cend()));
+  BOOST_CHECK(header_data.cend() == header_next);
 
   BOOST_CHECK_EQUAL(CONTENT_LENGTH_INVALID, the_headers.content_length());
 }
@@ -435,13 +312,8 @@
   auto header_next(header_data.cbegin());
 
   message_headers the_headers;
-<<<<<<< HEAD
-  BOOST_CHECK(the_headers.parse(header_next, header_data.end()));
-  BOOST_CHECK(header_data.end() == header_next);
-=======
-  BOOST_CHECK(the_headers.parse(header_next, header_data.cend()));
-  BOOST_CHECK(header_data.cend() == header_next);
->>>>>>> 24ffa0f8
+  BOOST_CHECK(the_headers.parse(header_next, header_data.cend()));
+  BOOST_CHECK(header_data.cend() == header_next);
 
   BOOST_CHECK_EQUAL(CONTENT_LENGTH_INVALID, the_headers.content_length());
 }
@@ -454,13 +326,8 @@
   auto header_next(header_data.cbegin());
 
   message_headers the_headers;
-<<<<<<< HEAD
-  BOOST_CHECK(the_headers.parse(header_next, header_data.end()));
-  BOOST_CHECK(header_data.end() == header_next);
-=======
-  BOOST_CHECK(the_headers.parse(header_next, header_data.cend()));
-  BOOST_CHECK(header_data.cend() == header_next);
->>>>>>> 24ffa0f8
+  BOOST_CHECK(the_headers.parse(header_next, header_data.cend()));
+  BOOST_CHECK(header_data.cend() == header_next);
 
   BOOST_CHECK_EQUAL(CONTENT_LENGTH_INVALID, the_headers.content_length());
 }
